--- conflicted
+++ resolved
@@ -243,7 +243,7 @@
         /// <typeparam name="T">The type of data we want, for example, <see cref="TradeBar"/> or <see cref="Quandl"/>, ect...</typeparam>
         /// <returns>The <see cref="DataDictionary{T}"/> containing the data of the specified type</returns>
         public DataDictionary<T> Get<T>()
-            where T : IBaseData
+            where T : BaseData
         {
             Lazy<object> dictionary;
             if (!_dataByType.TryGetValue(typeof(T), out dictionary))
@@ -417,11 +417,7 @@
             return _data.Value.Select(kvp => new KeyValuePair<Symbol, BaseData>(kvp.Key, kvp.Value.GetData()));
         }
 
-<<<<<<< HEAD
-        private enum SubscriptionType { TradeBar, Tick, Custom, QuoteBar };
-=======
         private enum SubscriptionType { TradeBar, QuoteBar, Tick, Custom };
->>>>>>> 677e40cc
         private class SymbolData
         {
             public SubscriptionType Type;
