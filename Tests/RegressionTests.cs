/*
 * QUANTCONNECT.COM - Democratizing Finance, Empowering Individuals.
 * Lean Algorithmic Trading Engine v2.0. Copyright 2014 QuantConnect Corporation.
 * 
 * Licensed under the Apache License, Version 2.0 (the "License"); 
 * you may not use this file except in compliance with the License.
 * You may obtain a copy of the License at http://www.apache.org/licenses/LICENSE-2.0
 * 
 * Unless required by applicable law or agreed to in writing, software
 * distributed under the License is distributed on an "AS IS" BASIS,
 * WITHOUT WARRANTIES OR CONDITIONS OF ANY KIND, either express or implied.
 * See the License for the specific language governing permissions and
 * limitations under the License.
*/

using System.Collections.Generic;
using NUnit.Framework;
using System.Linq;

namespace QuantConnect.Tests
{
    [TestFixture, Category("TravisExclude")]
    public class RegressionTests
    {
        [Test, TestCaseSource("GetRegressionTestParameters")]
        public void AlgorithmStatisticsRegression(AlgorithmStatisticsTestParameters parameters)
        {
            QuantConnect.Configuration.Config.Set("quandl-auth-token", "WyAazVXnq7ATy_fefTqm");
            AlgorithmRunner.RunLocalBacktest(parameters.Algorithm, parameters.Statistics, parameters.Language);
        }

        private static TestCaseData[] GetRegressionTestParameters()
        {
            var basicTemplateStatistics = new Dictionary<string, string>
            {
                {"Total Trades", "1"},
                {"Average Win", "0%"},
                {"Average Loss", "0%"},
                {"Compounding Annual Return", "264.956%"},
                {"Drawdown", "2.200%"},
                {"Expectancy", "0"},
                {"Net Profit", "0%"},
                {"Sharpe Ratio", "4.411"},
                {"Loss Rate", "0%"},
                {"Win Rate", "0%"},
                {"Profit-Loss Ratio", "0"},
                {"Alpha", "0.002"},
                {"Beta", "1"},
                {"Annual Standard Deviation", "0.193"},
                {"Annual Variance", "0.037"},
                {"Information Ratio", "6.816"},
                {"Tracking Error", "0"},
                {"Treynor Ratio", "0.851"},
                {"Total Fees", "$3.09"}
            };

            var basicTemplateOptionsStatistics = new Dictionary<string, string>
            {
                {"Total Trades", "2"},
                {"Average Win", "0%"},
                {"Average Loss", "-3.85%"},
                {"Compounding Annual Return", "-100.000%"},
                {"Drawdown", "3.800%"},
                {"Expectancy", "-1"},
                {"Net Profit", "-3.850%"},
                {"Sharpe Ratio", "0"},
                {"Loss Rate", "100%"},
                {"Win Rate", "0%"},
                {"Profit-Loss Ratio", "0"},
                {"Alpha", "0"},
                {"Beta", "0"},
                {"Annual Standard Deviation", "0"},
                {"Annual Variance", "0"},
                {"Information Ratio", "0"},
                {"Tracking Error", "0"},
                {"Treynor Ratio", "0"},
                {"Total Fees", "$0.00"},
            };

            var limitFillRegressionStatistics = new Dictionary<string, string>
            {
                {"Total Trades", "34"},
                {"Average Win", "0.02%"},
                {"Average Loss", "-0.02%"},
                {"Compounding Annual Return", "8.350%"},
                {"Drawdown", "0.400%"},
                {"Expectancy", "0.447"},
                {"Net Profit", "0.103%"},
                {"Sharpe Ratio", "1.747"},
                {"Loss Rate", "31%"},
                {"Win Rate", "69%"},
                {"Profit-Loss Ratio", "1.10"},
                {"Alpha", "-0.077"},
                {"Beta", "0.152"},
                {"Annual Standard Deviation", "0.03"},
                {"Annual Variance", "0.001"},
                {"Information Ratio", "-4.87"},
                {"Tracking Error", "0.164"},
                {"Treynor Ratio", "0.343"},
                {"Total Fees", "$34.00"}
            };

            var updateOrderRegressionStatistics = new Dictionary<string, string>
            {
                {"Total Trades", "21"},
                {"Average Win", "0%"},
                {"Average Loss", "-1.71%"},
                {"Compounding Annual Return", "-8.289%"},
                {"Drawdown", "16.700%"},
                {"Expectancy", "-1"},
                {"Net Profit", "-15.892%"},
                {"Sharpe Ratio", "-1.225"},
                {"Loss Rate", "100%"},
                {"Win Rate", "0%"},
                {"Profit-Loss Ratio", "0"},
                {"Alpha", "0.011"},
                {"Beta", "-0.469"},
                {"Annual Standard Deviation", "0.056"},
                {"Annual Variance", "0.003"},
                {"Information Ratio", "-1.573"},
                {"Tracking Error", "0.152"},
                {"Treynor Ratio", "0.147"},
                {"Total Fees", "$21.00"}
            };

            var regressionStatistics = new Dictionary<string, string>
            {
                {"Total Trades", "5433"},
                {"Average Win", "0.00%"},
                {"Average Loss", "0.00%"},
                {"Compounding Annual Return", "-3.886%"},
                {"Drawdown", "0.100%"},
                {"Expectancy", "-0.991"},
                {"Net Profit", "-0.054%"},
                {"Sharpe Ratio", "-30.336"},
                {"Loss Rate", "100%"},
                {"Win Rate", "0%"},
                {"Profit-Loss Ratio", "2.40"},
                {"Alpha", "-0.022"},
                {"Beta", "-0.001"},
                {"Annual Standard Deviation", "0.001"},
                {"Annual Variance", "0"},
                {"Information Ratio", "-4.198"},
                {"Tracking Error", "0.174"},
                {"Treynor Ratio", "35.023"},
                {"Total Fees", "$5433.00"}
            };

            var universeSelectionRegressionStatistics = new Dictionary<string, string>
            {
                {"Total Trades", "5"},
                {"Average Win", "0.70%"},
                {"Average Loss", "0%"},
                {"Compounding Annual Return", "-73.872%"},
                {"Drawdown", "6.600%"},
                {"Expectancy", "0"},
                {"Net Profit", "-6.060%"},
                {"Sharpe Ratio", "-3.562"},
                {"Loss Rate", "0%"},
                {"Win Rate", "100%"},
                {"Profit-Loss Ratio", "0"},
                {"Alpha", "-0.681"},
                {"Beta", "2.014"},
                {"Annual Standard Deviation", "0.284"},
                {"Annual Variance", "0.08"},
                {"Information Ratio", "-3.67"},
                {"Tracking Error", "0.231"},
                {"Treynor Ratio", "-0.502"},
                {"Total Fees", "$5.00"}
            };

            var customDataRegressionStatistics = new Dictionary<string, string>
            {
                {"Total Trades", "1"},
                {"Average Win", "0%"},
                {"Average Loss", "0%"},
                {"Compounding Annual Return", "155.210%"},
                {"Drawdown", "99.900%"},
                {"Expectancy", "0"},
                {"Net Profit", "0%"},
                {"Sharpe Ratio", "0.453"},
                {"Loss Rate", "0%"},
                {"Win Rate", "0%"},
                {"Profit-Loss Ratio", "0"},
                {"Alpha", "46.332"},
                {"Beta", "73.501"},
                {"Annual Standard Deviation", "118.922"},
                {"Annual Variance", "14142.47"},
                {"Information Ratio", "0.452"},
                {"Tracking Error", "118.915"},
                {"Treynor Ratio", "0.733"},
                {"Total Fees", "$0.00"}
            };

            var addRemoveSecurityRegressionStatistics = new Dictionary<string, string>
            {
                {"Total Trades", "5"},
                {"Average Win", "0.49%"},
                {"Average Loss", "0%"},
                {"Compounding Annual Return", "307.853%"},
                {"Drawdown", "1.400%"},
                {"Expectancy", "0"},
                {"Net Profit", "1.814%"},
                {"Sharpe Ratio", "6.474"},
                {"Loss Rate", "0%"},
                {"Win Rate", "100%"},
                {"Profit-Loss Ratio", "0"},
                {"Alpha", "0.306"},
                {"Beta", "0.718"},
                {"Annual Standard Deviation", "0.141"},
                {"Annual Variance", "0.02"},
                {"Information Ratio", "1.077"},
                {"Tracking Error", "0.062"},
                {"Treynor Ratio", "1.275"},
                {"Total Fees", "$25.20"}
            };

            var dropboxBaseDataUniverseSelectionStatistics = new Dictionary<string, string>
            {
                {"Total Trades", "67"},
                {"Average Win", "1.13%"},
                {"Average Loss", "-0.69%"},
                {"Compounding Annual Return", "17.718%"},
                {"Drawdown", "5.100%"},
                {"Expectancy", "0.813"},
                {"Net Profit", "17.718%"},
                {"Sharpe Ratio", "1.38"},
                {"Loss Rate", "31%"},
                {"Win Rate", "69%"},
                {"Profit-Loss Ratio", "1.64"},
                {"Alpha", "0.055"},
                {"Beta", "0.379"},
                {"Annual Standard Deviation", "0.099"},
                {"Annual Variance", "0.01"},
                {"Information Ratio", "-0.703"},
                {"Tracking Error", "0.11"},
                {"Treynor Ratio", "0.359"},
                {"Total Fees", "$300.15"}
            };

            var dropboxUniverseSelectionStatistics = new Dictionary<string, string>
            {
                {"Total Trades", "49"},
                {"Average Win", "1.58%"},
                {"Average Loss", "-1.03%"},
                {"Compounding Annual Return", "21.281%"},
                {"Drawdown", "8.200%"},
                {"Expectancy", "0.646"},
                {"Net Profit", "21.281%"},
                {"Sharpe Ratio", "1.362"},
                {"Loss Rate", "35%"},
                {"Win Rate", "65%"},
                {"Profit-Loss Ratio", "1.52"},
                {"Alpha", "0.012"},
                {"Beta", "0.705"},
                {"Annual Standard Deviation", "0.12"},
                {"Annual Variance", "0.014"},
                {"Information Ratio", "-0.51"},
                {"Tracking Error", "0.101"},
                {"Treynor Ratio", "0.232"},
                {"Total Fees", "$232.92"}
            };

            var parameterizedStatistics = new Dictionary<string, string>
            {
                {"Total Trades", "1"},
                {"Average Win", "0%"},
                {"Average Loss", "0%"},
                {"Compounding Annual Return", "278.616%"},
                {"Drawdown", "0.300%"},
                {"Expectancy", "0"},
                {"Net Profit", "0%"},
                {"Sharpe Ratio", "11.017"},
                {"Loss Rate", "0%"},
                {"Win Rate", "0%"},
                {"Profit-Loss Ratio", "0"},
                {"Alpha", "0.553"},
                {"Beta", "0.364"},
                {"Annual Standard Deviation", "0.078"},
                {"Annual Variance", "0.006"},
                {"Information Ratio", "0.101"},
                {"Tracking Error", "0.127"},
                {"Treynor Ratio", "2.367"},
                {"Total Fees", "$3.09"},
            };

            var historyAlgorithmStatistics = new Dictionary<string, string>
            {
                {"Total Trades", "1"},
                {"Average Win", "0%"},
                {"Average Loss", "0%"},
                {"Compounding Annual Return", "372.677%"},
                {"Drawdown", "1.100%"},
                {"Expectancy", "0"},
                {"Net Profit", "0%"},
                {"Sharpe Ratio", "4.521"},
                {"Loss Rate", "0%"},
                {"Win Rate", "0%"},
                {"Profit-Loss Ratio", "0"},
                {"Alpha", "0.006"},
                {"Beta", "0.997"},
                {"Annual Standard Deviation", "0.193"},
                {"Annual Variance", "0.037"},
                {"Information Ratio", "6.231"},
                {"Tracking Error", "0.001"},
                {"Treynor Ratio", "0.876"},
                {"Total Fees", "$3.09"},
            };

            var coarseFundamentalTop5AlgorithmStatistics = new Dictionary<string, string>
            {
                {"Total Trades", "10"},
                {"Average Win", "1.15%"},
                {"Average Loss", "-0.47%"},
                {"Compounding Annual Return", "-0.746%"},
                {"Drawdown", "3.000%"},
                {"Expectancy", "-0.313"},
                {"Net Profit", "-0.746%"},
                {"Sharpe Ratio", "-0.242"},
                {"Loss Rate", "80%"},
                {"Win Rate", "20%"},
                {"Profit-Loss Ratio", "2.44"},
                {"Alpha", "-0.01"},
                {"Beta", "0.044"},
                {"Annual Standard Deviation", "0.024"},
                {"Annual Variance", "0.001"},
                {"Information Ratio", "-0.973"},
                {"Tracking Error", "0.1"},
                {"Treynor Ratio", "-0.13"},
                {"Total Fees", "$10.61"},
            };

            var coarseFineFundamentalRegressionAlgorithmStatistics = new Dictionary<string, string>
            {
                {"Total Trades", "6"},
                {"Average Win", "0.17%"},
                {"Average Loss", "-1.73%"},
                {"Compounding Annual Return", "-66.742%"},
                {"Drawdown", "10.100%"},
                {"Expectancy", "-0.450"},
                {"Net Profit", "-8.651%"},
                {"Sharpe Ratio", "-4.118"},
                {"Loss Rate", "50%"},
                {"Win Rate", "50%"},
                {"Profit-Loss Ratio", "0.10"},
                {"Alpha", "-0.945"},
                {"Beta", "1.156"},
                {"Annual Standard Deviation", "0.208"},
                {"Annual Variance", "0.043"},
                {"Information Ratio", "-5.873"},
                {"Tracking Error", "0.159"},
                {"Treynor Ratio", "-0.739"},
                {"Total Fees", "$13.91"},
            };

<<<<<<< HEAD
            var macdTrendAlgorithmStatistics = new Dictionary<string, string>
            {
                {"Total Trades", "127"},
                {"Average Win", "3.65%"},
                {"Average Loss", "-2.38%"},
                {"Compounding Annual Return", "2.295%"},
                {"Drawdown", "31.900%"},
                {"Expectancy", "0.209"},
                {"Net Profit", "28.377%"},
                {"Sharpe Ratio", "0.226"},
                {"Loss Rate", "52%"},
                {"Win Rate", "48%"},
                {"Profit-Loss Ratio", "1.54"},
                {"Alpha", "-0.006"},
                {"Beta", "0.394"},
                {"Annual Standard Deviation", "0.108"},
                {"Annual Variance", "0.012"},
                {"Information Ratio", "-0.392"},
                {"Tracking Error", "0.135"},
                {"Treynor Ratio", "0.062"},
                {"Total Fees", "$604.31"},
=======
            var optionSplitRegressionAlgorithmStatistics = new Dictionary<string, string>
            {
                {"Total Trades", "2"},
                {"Average Win", "0.00%"},
                {"Average Loss", "0%"},
                {"Compounding Annual Return", "0.210%"},
                {"Drawdown", "0.500%"},
                {"Expectancy", "0"},
                {"Net Profit", "0.002%"},
                {"Sharpe Ratio", "0.644"},
                {"Loss Rate", "0%"},
                {"Win Rate", "100%"},
                {"Profit-Loss Ratio", "0"},
                {"Alpha", "-0.013"},
                {"Beta", "0"},
                {"Annual Standard Deviation", "0.002"},
                {"Annual Variance", "0"},
                {"Information Ratio", "7.935"},
                {"Tracking Error", "6.787"},
                {"Treynor Ratio", "-5.187"},
                {"Total Fees", "$0.00"},
            };

            var optionRenameRegressionAlgorithmStatistics = new Dictionary<string, string>
            {
                {"Total Trades", "4"},
                {"Average Win", "0%"},
                {"Average Loss", "-0.02%"},
                {"Compounding Annual Return", "-0.312%"},
                {"Drawdown", "0.000%"},
                {"Expectancy", "-1"},
                {"Net Profit", "-0.004%"},
                {"Sharpe Ratio", "-2.027"},
                {"Loss Rate", "100%"},
                {"Win Rate", "0%"},
                {"Profit-Loss Ratio", "0"},
                {"Alpha", "-0.003"},
                {"Beta", "0"},
                {"Annual Standard Deviation", "0.001"},
                {"Annual Variance", "0"},
                {"Information Ratio", "7.642"},
                {"Tracking Error", "0.69"},
                {"Treynor Ratio", "12.261"},
                {"Total Fees", "$2.00"},
            };

            var optionOpenInterestRegressionAlgorithmStatistics = new Dictionary<string, string>
            {
                {"Total Trades", "2"},
                {"Average Win", "0%"},
                {"Average Loss", "-0.01%"},
                {"Compounding Annual Return", "-2.032%"},
                {"Drawdown", "0.600%"},
                {"Expectancy", "-1"},
                {"Net Profit", "-0.010%"},
                {"Sharpe Ratio", "-11.225"},
                {"Loss Rate", "100%"},
                {"Win Rate", "0%"},
                {"Profit-Loss Ratio", "0"},
                {"Alpha", "0"},
                {"Beta", "-0.035"},
                {"Annual Standard Deviation", "0.001"},
                {"Annual Variance", "0"},
                {"Information Ratio", "-11.225"},
                {"Tracking Error", "0.033"},
                {"Treynor Ratio", "0.355"},
                {"Total Fees", "$0.00"},
>>>>>>> 50b1a93b
            };

            return new List<AlgorithmStatisticsTestParameters>
            {
                // CSharp
                new AlgorithmStatisticsTestParameters("AddRemoveSecurityRegressionAlgorithm", addRemoveSecurityRegressionStatistics, Language.CSharp),
                new AlgorithmStatisticsTestParameters("BasicTemplateAlgorithm", basicTemplateStatistics, Language.CSharp),
                new AlgorithmStatisticsTestParameters("BasicTemplateOptionsAlgorithm", basicTemplateOptionsStatistics, Language.CSharp),
                new AlgorithmStatisticsTestParameters("CustomDataRegressionAlgorithm", customDataRegressionStatistics, Language.CSharp),
                new AlgorithmStatisticsTestParameters("DropboxBaseDataUniverseSelectionAlgorithm", dropboxBaseDataUniverseSelectionStatistics, Language.CSharp),
                new AlgorithmStatisticsTestParameters("DropboxUniverseSelectionAlgorithm", dropboxUniverseSelectionStatistics, Language.CSharp),
                new AlgorithmStatisticsTestParameters("LimitFillRegressionAlgorithm", limitFillRegressionStatistics, Language.CSharp),
                new AlgorithmStatisticsTestParameters("ParameterizedAlgorithm", parameterizedStatistics, Language.CSharp),
                new AlgorithmStatisticsTestParameters("RegressionAlgorithm", regressionStatistics, Language.CSharp),
                new AlgorithmStatisticsTestParameters("UniverseSelectionRegressionAlgorithm", universeSelectionRegressionStatistics, Language.CSharp),
                new AlgorithmStatisticsTestParameters("UpdateOrderRegressionAlgorithm", updateOrderRegressionStatistics, Language.CSharp),
                new AlgorithmStatisticsTestParameters("HistoryAlgorithm", historyAlgorithmStatistics, Language.CSharp),
                new AlgorithmStatisticsTestParameters("CoarseFundamentalTop5Algorithm", coarseFundamentalTop5AlgorithmStatistics, Language.CSharp),
                new AlgorithmStatisticsTestParameters("CoarseFineFundamentalRegressionAlgorithm", coarseFineFundamentalRegressionAlgorithmStatistics, Language.CSharp),
<<<<<<< HEAD
                new AlgorithmStatisticsTestParameters("MACDTrendAlgorithm", macdTrendAlgorithmStatistics, Language.CSharp)
=======
                new AlgorithmStatisticsTestParameters("OptionSplitRegressionAlgorithm", optionSplitRegressionAlgorithmStatistics, Language.CSharp),
                new AlgorithmStatisticsTestParameters("OptionRenameRegressionAlgorithm", optionRenameRegressionAlgorithmStatistics, Language.CSharp),
                new AlgorithmStatisticsTestParameters("OptionOpenInterestRegressionAlgorithm", optionOpenInterestRegressionAlgorithmStatistics, Language.CSharp),
>>>>>>> 50b1a93b

                // FSharp
                // new AlgorithmStatisticsTestParameters("BasicTemplateAlgorithm", basicTemplateStatistics, Language.FSharp),

                // VisualBasic
                // new AlgorithmStatisticsTestParameters("BasicTemplateAlgorithm", basicTemplateStatistics, Language.VisualBasic),
            }.Select(x => new TestCaseData(x).SetName(x.Language + "/" + x.Algorithm)).ToArray();
        }

        public class AlgorithmStatisticsTestParameters
        {
            public readonly string Algorithm;
            public readonly Dictionary<string, string> Statistics;
            public readonly Language Language;

            public AlgorithmStatisticsTestParameters(string algorithm, Dictionary<string, string> statistics, Language language)
            {
                Algorithm = algorithm;
                Statistics = statistics;
                Language = language;
            }
        }
    }

}<|MERGE_RESOLUTION|>--- conflicted
+++ resolved
@@ -353,7 +353,6 @@
                 {"Total Fees", "$13.91"},
             };
 
-<<<<<<< HEAD
             var macdTrendAlgorithmStatistics = new Dictionary<string, string>
             {
                 {"Total Trades", "127"},
@@ -375,7 +374,8 @@
                 {"Tracking Error", "0.135"},
                 {"Treynor Ratio", "0.062"},
                 {"Total Fees", "$604.31"},
-=======
+            };
+
             var optionSplitRegressionAlgorithmStatistics = new Dictionary<string, string>
             {
                 {"Total Trades", "2"},
@@ -443,8 +443,8 @@
                 {"Tracking Error", "0.033"},
                 {"Treynor Ratio", "0.355"},
                 {"Total Fees", "$0.00"},
->>>>>>> 50b1a93b
-            };
+            };
+
 
             return new List<AlgorithmStatisticsTestParameters>
             {
@@ -463,13 +463,10 @@
                 new AlgorithmStatisticsTestParameters("HistoryAlgorithm", historyAlgorithmStatistics, Language.CSharp),
                 new AlgorithmStatisticsTestParameters("CoarseFundamentalTop5Algorithm", coarseFundamentalTop5AlgorithmStatistics, Language.CSharp),
                 new AlgorithmStatisticsTestParameters("CoarseFineFundamentalRegressionAlgorithm", coarseFineFundamentalRegressionAlgorithmStatistics, Language.CSharp),
-<<<<<<< HEAD
-                new AlgorithmStatisticsTestParameters("MACDTrendAlgorithm", macdTrendAlgorithmStatistics, Language.CSharp)
-=======
+                new AlgorithmStatisticsTestParameters("MACDTrendAlgorithm", macdTrendAlgorithmStatistics, Language.CSharp),
                 new AlgorithmStatisticsTestParameters("OptionSplitRegressionAlgorithm", optionSplitRegressionAlgorithmStatistics, Language.CSharp),
                 new AlgorithmStatisticsTestParameters("OptionRenameRegressionAlgorithm", optionRenameRegressionAlgorithmStatistics, Language.CSharp),
                 new AlgorithmStatisticsTestParameters("OptionOpenInterestRegressionAlgorithm", optionOpenInterestRegressionAlgorithmStatistics, Language.CSharp),
->>>>>>> 50b1a93b
 
                 // FSharp
                 // new AlgorithmStatisticsTestParameters("BasicTemplateAlgorithm", basicTemplateStatistics, Language.FSharp),
